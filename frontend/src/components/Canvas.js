<<<<<<< HEAD
import React, { useState, useRef } from 'react';
=======
import React, { useState, useRef, useCallback } from 'react';
>>>>>>> 53636fa4
import { TransformWrapper, TransformComponent } from 'react-zoom-pan-pinch';
import './Canvas.css';

const GRID_SIZE = 50; // Pixels per grid tile (increased for better visibility)
const CANVAS_SIZE = 1000; // Logical canvas size in tiles

function Canvas({ placedObjects, discoveries, onPlace, onRemove }) {
  const [draggedObject, setDraggedObject] = useState(null);
  const [hoveredPlaced, setHoveredPlaced] = useState(null);
<<<<<<< HEAD
=======
  const [dragPosition, setDragPosition] = useState(null);
>>>>>>> 53636fa4
  const transformRef = useRef(null);
  
  const handleDragOver = (e) => {
    e.preventDefault();
    e.dataTransfer.dropEffect = 'copy';
    
    const objectId = e.dataTransfer.getData('objectId');
    if (!objectId) return;
    
    const obj = discoveries.find(d => d.game_object.id === parseInt(objectId))?.game_object;
    if (!obj) return;
    
    // Get the transform component's current state
<<<<<<< HEAD
    const transformState = transformRef.current?.instance?.transformState;
    if (!transformState) {
      console.log('No transform state in dragOver');
      return;
    }
    
    const rect = e.currentTarget.getBoundingClientRect();
    
    // Calculate position accounting for zoom
    // getBoundingClientRect() already accounts for the pan (translate), so we only divide by scale
    const x = (e.clientX - rect.left) / transformState.scale;
    const y = (e.clientY - rect.top) / transformState.scale;
=======
    const transformState = transformRef.current?.state;
    if (!transformState) return;
    
    const rect = e.currentTarget.getBoundingClientRect();
    
    // Calculate position accounting for zoom and pan
    const x = (e.clientX - rect.left - transformState.positionX) / transformState.scale;
    const y = (e.clientY - rect.top - transformState.positionY) / transformState.scale;
>>>>>>> 53636fa4
    
    // Convert to grid coordinates
    const gridX = Math.floor(x / GRID_SIZE);
    const gridY = Math.floor(y / GRID_SIZE);
    
<<<<<<< HEAD
    console.log('DragOver - Client:', e.clientX, e.clientY, 'Rect:', rect.left, rect.top, 'Scale:', transformState.scale, 'Grid:', gridX, gridY);
    
    setDraggedObject({ obj, x: gridX, y: gridY });
=======
    setDraggedObject({ obj, x: gridX, y: gridY });
    setDragPosition({ x: e.clientX, y: e.clientY });
>>>>>>> 53636fa4
  };
  
  const handleDrop = (e) => {
    e.preventDefault();
    e.stopPropagation();
    
<<<<<<< HEAD
    const objectId = e.dataTransfer.getData('objectId');
    console.log('Drop event - objectId:', objectId);
    
    if (!objectId) {
      console.log('No objectId found in drop event');
      setDraggedObject(null);
      return;
    }
    
    const discovery = discoveries.find(d => d.game_object.id === parseInt(objectId));
    console.log('Found discovery:', discovery);
    
    if (!discovery || !discovery.game_object) {
      console.log('No discovery or game_object found');
      setDraggedObject(null);
      return;
    }
    
    const obj = discovery.game_object;
    
    // Get the transform component's current state
    const transformState = transformRef.current?.instance?.transformState;
    if (!transformState) {
      console.log('No transform state - ref:', transformRef.current);
      setDraggedObject(null);
      return;
    }
    
    const rect = e.currentTarget.getBoundingClientRect();
    
    // Calculate position accounting for zoom
    // getBoundingClientRect() already accounts for the pan (translate), so we only divide by scale
    const x = (e.clientX - rect.left) / transformState.scale;
    const y = (e.clientY - rect.top) / transformState.scale;
    
    // Convert to grid coordinates
    const gridX = Math.floor(x / GRID_SIZE);
    const gridY = Math.floor(y / GRID_SIZE);
    
    console.log('Drop at client:', e.clientX, e.clientY);
    console.log('Rect position:', rect.left, rect.top);
    console.log('Transform state:', { scale: transformState.scale, posX: transformState.positionX, posY: transformState.positionY });
    console.log('Calculated position:', { x, y, gridX, gridY, footprint: [obj.footprint_w, obj.footprint_h] });
    
    // Check bounds
    if (gridX < 0 || gridY < 0 || gridX + obj.footprint_w > CANVAS_SIZE || gridY + obj.footprint_h > CANVAS_SIZE) {
      alert('⚠️ Out of bounds! Place the object within the grid.');
      setDraggedObject(null);
      return;
    }
    
    console.log('Calling onPlace with:', obj.id, gridX, gridY);
    onPlace(obj.id, gridX, gridY);
    setDraggedObject(null);
  };
  
  const handleDragLeave = (e) => {
    // Only clear if we're leaving the canvas entirely
    if (e.currentTarget === e.target) {
      setDraggedObject(null);
    }
=======
    if (!draggedObject) return;
    
    const { obj, x, y } = draggedObject;
    
    // Check bounds
    if (x < 0 || y < 0 || x + obj.footprint_w > CANVAS_SIZE || y + obj.footprint_h > CANVAS_SIZE) {
      alert('⚠️ Out of bounds! Place the object within the grid.');
      setDraggedObject(null);
      setDragPosition(null);
      return;
    }
    
    onPlace(obj.id, x, y);
    setDraggedObject(null);
    setDragPosition(null);
  };
  
  const handleDragLeave = () => {
    setDraggedObject(null);
    setDragPosition(null);
>>>>>>> 53636fa4
  };
  
  const handlePlacedClick = (placed, e) => {
    e.stopPropagation();
    if (window.confirm(`Remove ${placed.game_object.object_name}?`)) {
      onRemove(placed.id);
    }
  };
  
  return (
    <div className="canvas-container">
      <div className="canvas-header">
        <h3>🗺️ World Map</h3>
        <div className="canvas-controls">
          <span className="control-hint">🖱️ Drag to pan • 🔍 Scroll to zoom</span>
        </div>
      </div>
      
      <div className="canvas-wrapper">
        <TransformWrapper
          ref={transformRef}
          initialScale={0.5}
          minScale={0.2}
          maxScale={2}
          centerOnInit={true}
          wheel={{ step: 0.1 }}
          doubleClick={{ disabled: true }}
          panning={{ velocityDisabled: true }}
        >
          {({ zoomIn, zoomOut, resetTransform }) => (
            <>
              <div className="zoom-controls">
                <button onClick={() => zoomIn()} className="zoom-btn" title="Zoom In">🔍+</button>
                <button onClick={() => zoomOut()} className="zoom-btn" title="Zoom Out">🔍-</button>
                <button onClick={() => resetTransform()} className="zoom-btn" title="Reset View">🎯</button>
              </div>
              
              <TransformComponent
                wrapperStyle={{
                  width: '100%',
                  height: '100%',
                  cursor: draggedObject ? 'crosshair' : 'grab'
                }}
                contentStyle={{
                  width: CANVAS_SIZE * GRID_SIZE + 'px',
                  height: CANVAS_SIZE * GRID_SIZE + 'px',
                }}
              >
                <div
                  className="canvas"
                  onDrop={handleDrop}
                  onDragOver={handleDragOver}
                  onDragLeave={handleDragLeave}
                  style={{
                    width: CANVAS_SIZE * GRID_SIZE + 'px',
                    height: CANVAS_SIZE * GRID_SIZE + 'px',
                    backgroundSize: `${GRID_SIZE}px ${GRID_SIZE}px`,
                  }}
                >
                  {/* Placed objects */}
                  {placedObjects.map(placed => (
                    <div
                      key={placed.id}
                      className={`placed-object ${placed.is_building ? 'building' : ''} ${!placed.is_operational ? 'inactive' : ''}`}
                      style={{
                        left: placed.x * GRID_SIZE + 'px',
                        top: placed.y * GRID_SIZE + 'px',
                        width: placed.game_object.footprint_w * GRID_SIZE + 'px',
                        height: placed.game_object.footprint_h * GRID_SIZE + 'px',
                      }}
                      onClick={(e) => handlePlacedClick(placed, e)}
                      onMouseEnter={() => setHoveredPlaced(placed)}
                      onMouseLeave={() => setHoveredPlaced(null)}
                    >
                      {placed.game_object.image_path ? (
                        <img 
                          src={placed.game_object.image_path} 
                          alt={placed.game_object.object_name}
                          className="object-image"
                        />
                      ) : (
                        <div className="object-placeholder">
                          {placed.game_object.object_name.substring(0, 3).toUpperCase()}
                        </div>
                      )}
                      
                      {placed.is_building && (
                        <div className="building-overlay">
                          <span className="building-icon">🔨</span>
                          <div className="building-progress"></div>
                        </div>
                      )}
                    </div>
                  ))}
                  
                  {/* Ghost preview during drag */}
                  {draggedObject && (
                    <div
                      className="placed-object ghost"
                      style={{
                        left: draggedObject.x * GRID_SIZE + 'px',
                        top: draggedObject.y * GRID_SIZE + 'px',
                        width: draggedObject.obj.footprint_w * GRID_SIZE + 'px',
                        height: draggedObject.obj.footprint_h * GRID_SIZE + 'px',
                      }}
                    >
                      <div className="object-placeholder">
                        {draggedObject.obj.object_name.substring(0, 3).toUpperCase()}
                      </div>
                    </div>
                  )}
                </div>
              </TransformComponent>
            </>
          )}
        </TransformWrapper>
      </div>
      
      {/* Enhanced hover tooltip - fixed position */}
      {hoveredPlaced && (
        <div 
          className="hover-tooltip"
          style={{
            position: 'fixed',
            left: '50%',
            bottom: '20px',
            transform: 'translateX(-50%)',
          }}
        >
          <h4>{hoveredPlaced.game_object.object_name}</h4>
          <p className="tooltip-flavor">{hoveredPlaced.game_object.flavor_text}</p>
          <div className="tooltip-stats">
            <div className="stat-row">
              <span>💰 Income:</span>
              <span className="stat-value">{hoveredPlaced.game_object.income_per_second}/s</span>
            </div>
            {hoveredPlaced.game_object.time_crystal_generation > 0 && (
              <div className="stat-row">
                <span>💎 Crystals:</span>
                <span className="stat-value">{hoveredPlaced.game_object.time_crystal_generation}/s</span>
              </div>
            )}
            <div className="stat-row">
              <span>📊 Status:</span>
              <span className={`stat-value ${hoveredPlaced.is_operational ? 'operational' : 'inactive'}`}>
                {hoveredPlaced.is_building ? '🔨 Building' : hoveredPlaced.is_operational ? '✅ Active' : '⏸️ Inactive'}
              </span>
            </div>
            <div className="stat-row">
              <span>📏 Size:</span>
              <span className="stat-value">{hoveredPlaced.game_object.footprint_w}×{hoveredPlaced.game_object.footprint_h}</span>
            </div>
          </div>
          <div className="tooltip-hint">Click to remove</div>
        </div>
      )}
    </div>
  );
}

export default Canvas;<|MERGE_RESOLUTION|>--- conflicted
+++ resolved
@@ -1,8 +1,4 @@
-<<<<<<< HEAD
 import React, { useState, useRef } from 'react';
-=======
-import React, { useState, useRef, useCallback } from 'react';
->>>>>>> 53636fa4
 import { TransformWrapper, TransformComponent } from 'react-zoom-pan-pinch';
 import './Canvas.css';
 
@@ -12,10 +8,6 @@
 function Canvas({ placedObjects, discoveries, onPlace, onRemove }) {
   const [draggedObject, setDraggedObject] = useState(null);
   const [hoveredPlaced, setHoveredPlaced] = useState(null);
-<<<<<<< HEAD
-=======
-  const [dragPosition, setDragPosition] = useState(null);
->>>>>>> 53636fa4
   const transformRef = useRef(null);
   
   const handleDragOver = (e) => {
@@ -29,7 +21,6 @@
     if (!obj) return;
     
     // Get the transform component's current state
-<<<<<<< HEAD
     const transformState = transformRef.current?.instance?.transformState;
     if (!transformState) {
       console.log('No transform state in dragOver');
@@ -42,36 +33,20 @@
     // getBoundingClientRect() already accounts for the pan (translate), so we only divide by scale
     const x = (e.clientX - rect.left) / transformState.scale;
     const y = (e.clientY - rect.top) / transformState.scale;
-=======
-    const transformState = transformRef.current?.state;
-    if (!transformState) return;
-    
-    const rect = e.currentTarget.getBoundingClientRect();
-    
-    // Calculate position accounting for zoom and pan
-    const x = (e.clientX - rect.left - transformState.positionX) / transformState.scale;
-    const y = (e.clientY - rect.top - transformState.positionY) / transformState.scale;
->>>>>>> 53636fa4
     
     // Convert to grid coordinates
     const gridX = Math.floor(x / GRID_SIZE);
     const gridY = Math.floor(y / GRID_SIZE);
     
-<<<<<<< HEAD
     console.log('DragOver - Client:', e.clientX, e.clientY, 'Rect:', rect.left, rect.top, 'Scale:', transformState.scale, 'Grid:', gridX, gridY);
     
     setDraggedObject({ obj, x: gridX, y: gridY });
-=======
-    setDraggedObject({ obj, x: gridX, y: gridY });
-    setDragPosition({ x: e.clientX, y: e.clientY });
->>>>>>> 53636fa4
   };
   
   const handleDrop = (e) => {
     e.preventDefault();
     e.stopPropagation();
     
-<<<<<<< HEAD
     const objectId = e.dataTransfer.getData('objectId');
     console.log('Drop event - objectId:', objectId);
     
@@ -126,6 +101,7 @@
     console.log('Calling onPlace with:', obj.id, gridX, gridY);
     onPlace(obj.id, gridX, gridY);
     setDraggedObject(null);
+    setDragPosition(null);
   };
   
   const handleDragLeave = (e) => {
@@ -133,28 +109,6 @@
     if (e.currentTarget === e.target) {
       setDraggedObject(null);
     }
-=======
-    if (!draggedObject) return;
-    
-    const { obj, x, y } = draggedObject;
-    
-    // Check bounds
-    if (x < 0 || y < 0 || x + obj.footprint_w > CANVAS_SIZE || y + obj.footprint_h > CANVAS_SIZE) {
-      alert('⚠️ Out of bounds! Place the object within the grid.');
-      setDraggedObject(null);
-      setDragPosition(null);
-      return;
-    }
-    
-    onPlace(obj.id, x, y);
-    setDraggedObject(null);
-    setDragPosition(null);
-  };
-  
-  const handleDragLeave = () => {
-    setDraggedObject(null);
-    setDragPosition(null);
->>>>>>> 53636fa4
   };
   
   const handlePlacedClick = (placed, e) => {
